import math
from dataclasses import dataclass, field
from typing import Tuple

from .base import BaseConfig
from .spots import SpotConfig


@dataclass(eq=False)
class SyntheticDataConfig(BaseConfig):
    """
    Configuration for synthetic microtubule video generation.

    Examples:
        Load default configuration:
            config = SyntheticDataConfig()

        Load from YAML file:
            config = SyntheticDataConfig.load("config.yml")

        Load from JSON file with overrides:
            config = SyntheticDataConfig.load("config.json", overrides={"fps": 30, "snr": 5})

        Create and export config to a file:
            config = SyntheticDataConfig()
            config.to_yml("output_config.yml")
            config.to_json("output_config.json")

    Attributes:
        TODO
    """
    # ─── core video info ────────────────────────────────────
    id: int | str = 0
    img_size: Tuple[int, int] = (462, 462)  # (H, W)
    fps: int = 1
    num_frames: int = 30
    color_mode: bool = False

    # ─── microtubule kinematics ────────────────────────────
    grow_frames: int = 20
    shrink_frames: int = 10
    profile_noise: float = 5

    min_base_wagon_length: float = 30.0
    max_base_wagon_length: float = 30.0
    max_num_wagons: int = 5
    max_angle: float = math.pi / 4
    max_angle_change_prob: float = 0.05

    min_length_min: int = 50
    min_length_max: int = 80
    max_length_min: int = 100
    max_length_max: int = 200

    min_wagon_length_min: int = 5  # smallest length a wagon can shrink to
    min_wagon_length_max: int = 10  # (you can tune this range later)
    max_wagon_length_min: int = 50  # when a wagon exceeds this, split
    max_wagon_length_max: int = 100  #

    pause_on_max_length: int = 2
    pause_on_min_length: int = 5

    num_tubulus: int = 20
    tubuli_min_dist:int = 20
    margin: int = 5

    width_var_std: float = 0.05  # std of the width variation (relative to the mean width)
    bend_amplitude: float = 5.0  # max lateral offset
    bend_prob: float = 0.01  # only ~10 % of tubules curved
    bend_straight_fraction: float = 0.9  # fraction of the tubule length that is straight before bending starts

    # ─── PSF / drawing width ───────────────────────────────
    sigma_x: float = 0.3
    sigma_y: float = 0.8

    # ─── new photophysics / camera realism ─────────────────
    background_level: float = 0.74
    tubulus_contrast: float = 0.2

    gaussian_noise: float = 0.09  # 24 / 255
    bleach_tau: float = math.inf  # photobleaching off by default
    jitter_px: float = 0.5
    vignetting_strength: float = 0.05
    invert_contrast: bool = True  # whether to invert the contrast of the image
    global_blur_sigma: float = 0.9  # global blur applied to the whole image

<<<<<<< HEAD
    fixed_spots: SpotConfig = field(default_factory=lambda: SpotConfig(
        count=30, intensity_max=0.1, radius_max=3, kernel_size_max=3, sigma=0.1
    ))
    moving_spots: SpotConfig = field(default_factory=lambda: SpotConfig(
        count=20, intensity_max=0.08, radius_max=3, kernel_size_max=2, sigma=0.3, max_step=5
    ))
    random_spots: SpotConfig = field(default_factory=lambda: SpotConfig(
        count=20, intensity_max=0.08, radius_max=5, kernel_size_max=2, sigma=0.5
    ))
=======
    fixed_spot_count: int = 30
    fixed_spot_intensity_min: float = 0.005
    fixed_spot_intensity_max: float = 0.1
    fixed_spot_radius_min: int = 1
    fixed_spot_radius_max: int = 3
    fixed_spot_kernel_size_min: int = 0
    fixed_spot_kernel_size_max: int = 3
    fixed_spot_sigma: float = 0.1

    moving_spot_count: int = 20
    moving_spot_intensity_min: float = 0.005
    moving_spot_intensity_max: float = 0.01
    moving_spot_radius_min: int = 1
    moving_spot_radius_max: int = 3
    moving_spot_kernel_size_min: int = 0
    moving_spot_kernel_size_max: int = 4
    moving_spot_sigma: float = 0.1
    moving_spot_max_step: int = 5


    random_spot_count: int = 20
    random_spot_intensity_min: float = 0.005
    random_spot_intensity_max: float = 0.08
    random_spot_radius_min: int = 1
    random_spot_radius_max: int = 5
    random_spot_kernel_size_min: int = 0
    random_spot_kernel_size_max: int = 2
    random_spot_sigma: float = 0.2
>>>>>>> 24a9e755

    # ─── annotations ─────────────────────────────────────
    show_time:bool = True
    show_scale:bool = True
    um_per_pixel:float = 0.108  # adjust to match your microscope
    scale_bar_um:float = 5.0  # 5 micrometers bar

    # ─── misc ──────────────────────────────────────────────
    generate_mask: bool = True

    # ─── validation helper (optional) ─────────────────────
    def validate(self):
        assert 0 <= self.background_level <= 1, "background_level must be 0–1"
        assert 0 <= self.gaussian_noise <= 1, "gaussian_noise must be 0–1"
        assert self.num_frames > 0 and self.fps > 0, "frames & fps must be >0"
        assert self.jitter_px >= 0, "jitter_px must be ≥0"

        # ─── checks for wagons ───────────────────────────
        assert self.max_num_wagons >= 1, "max_num_wagons must be ≥1"
        assert self.min_base_wagon_length == self.max_base_wagon_length, "base wagon must have fixed length"
        assert 0 <= self.max_angle_change_prob <= 1, "angle_change_prob must be between 0 and 1"
        assert self.min_wagon_length_min < self.min_wagon_length_max, "min_wagon_length_min < min_wagon_length_max"
        assert self.max_wagon_length_min < self.max_wagon_length_max, "max_wagon_length_min < max_wagon_length_max"
<|MERGE_RESOLUTION|>--- conflicted
+++ resolved
@@ -1,5 +1,5 @@
 import math
-from dataclasses import dataclass, field
+from dataclasses import dataclass
 from typing import Tuple
 
 from .base import BaseConfig
@@ -84,7 +84,6 @@
     invert_contrast: bool = True  # whether to invert the contrast of the image
     global_blur_sigma: float = 0.9  # global blur applied to the whole image
 
-<<<<<<< HEAD
     fixed_spots: SpotConfig = field(default_factory=lambda: SpotConfig(
         count=30, intensity_max=0.1, radius_max=3, kernel_size_max=3, sigma=0.1
     ))
@@ -94,36 +93,6 @@
     random_spots: SpotConfig = field(default_factory=lambda: SpotConfig(
         count=20, intensity_max=0.08, radius_max=5, kernel_size_max=2, sigma=0.5
     ))
-=======
-    fixed_spot_count: int = 30
-    fixed_spot_intensity_min: float = 0.005
-    fixed_spot_intensity_max: float = 0.1
-    fixed_spot_radius_min: int = 1
-    fixed_spot_radius_max: int = 3
-    fixed_spot_kernel_size_min: int = 0
-    fixed_spot_kernel_size_max: int = 3
-    fixed_spot_sigma: float = 0.1
-
-    moving_spot_count: int = 20
-    moving_spot_intensity_min: float = 0.005
-    moving_spot_intensity_max: float = 0.01
-    moving_spot_radius_min: int = 1
-    moving_spot_radius_max: int = 3
-    moving_spot_kernel_size_min: int = 0
-    moving_spot_kernel_size_max: int = 4
-    moving_spot_sigma: float = 0.1
-    moving_spot_max_step: int = 5
-
-
-    random_spot_count: int = 20
-    random_spot_intensity_min: float = 0.005
-    random_spot_intensity_max: float = 0.08
-    random_spot_radius_min: int = 1
-    random_spot_radius_max: int = 5
-    random_spot_kernel_size_min: int = 0
-    random_spot_kernel_size_max: int = 2
-    random_spot_sigma: float = 0.2
->>>>>>> 24a9e755
 
     # ─── annotations ─────────────────────────────────────
     show_time:bool = True
@@ -136,8 +105,8 @@
 
     # ─── validation helper (optional) ─────────────────────
     def validate(self):
-        assert 0 <= self.background_level <= 1, "background_level must be 0–1"
-        assert 0 <= self.gaussian_noise <= 1, "gaussian_noise must be 0–1"
+        assert 0 <= self.background_level <= 1, "background_level must be 0-1"
+        assert 0 <= self.gaussian_noise <= 1, "gaussian_noise must be 0-1"
         assert self.num_frames > 0 and self.fps > 0, "frames & fps must be >0"
         assert self.jitter_px >= 0, "jitter_px must be ≥0"
 
