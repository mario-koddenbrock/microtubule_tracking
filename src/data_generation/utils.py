--- conflicted
+++ resolved
@@ -1,15 +1,13 @@
-from typing import Tuple, List
+from typing import Tuple
 
 import cv2
 import numpy as np
-from scipy.ndimage import gaussian_filter
 from scipy.spatial import distance
 
 from config.spots import SpotConfig
 from config.synthetic_data import SyntheticDataConfig
 from .sawtooth_profile import create_sawtooth_profile
-
-import matplotlib.pyplot as plt
+from scipy.ndimage import gaussian_filter
 
 
 def build_motion_seeds(
@@ -97,7 +95,6 @@
     return img
 
 
-<<<<<<< HEAD
 def apply_random_spots(img: np.ndarray, spot_cfg: SpotConfig) -> np.ndarray:
     """
     Adds stateless spots that are regenerated completely on every frame.
@@ -113,37 +110,6 @@
     if n_spots == 0:
         return img
 
-=======
-def add_fixed_spots(img: np.ndarray, cfg: SyntheticDataConfig) -> np.ndarray:
-    n_spots = cfg.fixed_spot_count
-    sigma = cfg.fixed_spot_sigma
-    h, w = img.shape
-
-    if not hasattr(cfg, "_fixed_spot_coords"):
-        cfg._fixed_spot_coords = [(np.random.randint(0, h), np.random.randint(0, w)) for _ in range(n_spots)]
-
-    if not hasattr(cfg, "_fixed_spot_kernel_size"):
-        cfg._fixed_spot_kernel_size = [
-            np.random.randint(cfg.fixed_spot_kernel_size_min, cfg.fixed_spot_kernel_size_max + 1) for _ in
-            range(n_spots)]
-
-    if not hasattr(cfg, "_fixed_spot_intensities"):
-        cfg._fixed_spot_intensities = [np.random.uniform(cfg.fixed_spot_intensity_min, cfg.fixed_spot_intensity_max + 1)
-                                       for _ in range(n_spots)]
-
-    if not hasattr(cfg, "_fixed_spot_radii"):
-        cfg._fixed_spot_radii = [np.random.randint(cfg.fixed_spot_radius_min, cfg.fixed_spot_radius_max + 1) for _ in
-                                 range(n_spots)]
-
-    img = draw_spots(img, cfg._fixed_spot_coords, cfg._fixed_spot_intensities, cfg._fixed_spot_radii,
-                     cfg._fixed_spot_kernel_size, sigma)
-    return img
-
-
-def add_moving_spots(img: np.ndarray, cfg: SyntheticDataConfig) -> np.ndarray:
-    n_spots = cfg.moving_spot_count
-    sigma = cfg.moving_spot_sigma
->>>>>>> 24a9e755
     h, w = img.shape
 
     # Generate all properties on-the-fly for each frame
@@ -152,44 +118,7 @@
     radii = [np.random.randint(spot_cfg.radius_min, spot_cfg.radius_max + 1) for _ in range(n_spots)]
     kernel_sizes = [np.random.randint(spot_cfg.kernel_size_min, spot_cfg.kernel_size_max + 1) for _ in range(n_spots)]
 
-<<<<<<< HEAD
     return draw_spots(img, coords, intensities, radii, kernel_sizes, spot_cfg.sigma)
-=======
-    step_x = np.random.randint(-cfg.moving_spot_max_step, cfg.moving_spot_max_step + 1, size=n_spots)
-    step_y = np.random.randint(-cfg.moving_spot_max_step, cfg.moving_spot_max_step + 1, size=n_spots)
-    cfg._moving_spot_coords = [(y + step_y[i], x + step_x[i]) for i, (y, x) in enumerate(cfg._moving_spot_coords)]
-
-    if not hasattr(cfg, "_moving_spot_kernel_size"):
-        cfg._moving_spot_kernel_size = [
-            np.random.randint(cfg.moving_spot_kernel_size_min, cfg.moving_spot_kernel_size_max + 1) for _ in
-            range(n_spots)]
-
-    if not hasattr(cfg, "_moving_spot_intensities"):
-        cfg._moving_spot_intensities = [
-            np.random.uniform(cfg.moving_spot_intensity_min, cfg.moving_spot_intensity_max + 1) for _ in range(n_spots)]
-
-    if not hasattr(cfg, "_moving_spot_radii"):
-        cfg._moving_spot_radii = [np.random.randint(cfg.moving_spot_radius_min, cfg.moving_spot_radius_max + 1) for _ in
-                                  range(n_spots)]
-
-    img = draw_spots(img, cfg._moving_spot_coords, cfg._moving_spot_intensities, cfg._moving_spot_radii,
-                     cfg._moving_spot_kernel_size, sigma)
-    return img
-
-
-def add_random_spots(img: np.ndarray, cfg: SyntheticDataConfig) -> np.ndarray:
-    n_spots = cfg.random_spot_count
-    intensity = [np.random.uniform(cfg.random_spot_intensity_min, cfg.random_spot_intensity_max) for _ in
-                 range(n_spots)]
-    kernel_size = [np.random.randint(cfg.random_spot_kernel_size_min, cfg.random_spot_kernel_size_max + 1) for _ in
-                   range(n_spots)]
-    radii = [np.random.randint(cfg.random_spot_radius_min, cfg.random_spot_radius_max + 1) for _ in range(n_spots)]
-    sigma = cfg.random_spot_sigma
-    h, w = img.shape
-    random_spot_coords = [(np.random.randint(0, h), np.random.randint(0, w)) for _ in range(n_spots)]
-    img = draw_spots(img, random_spot_coords, intensity, radii, kernel_size, sigma)
-    return img
->>>>>>> 24a9e755
 
 
 def apply_global_blur(img: np.ndarray, cfg) -> np.ndarray:
@@ -244,6 +173,7 @@
     return seeds
 
 
+
 def grow_shrink_seed(frame, original, slope, motion_profile, img_size: tuple[int, int], margin: int):
     net_motion = motion_profile[frame]
 
@@ -258,7 +188,6 @@
     # end_y = np.clip(end_y, margin, img_size[0] - margin)
 
     return np.array([end_x, end_y])
-
 
 def annotate_frame(frame, frame_idx, fps=5, show_time=True, show_scale=True, scale_um_per_pixel=0.1, scale_length_um=5):
     """
@@ -296,7 +225,6 @@
 
     return annotated
 
-
 def compute_vignette(cfg: SyntheticDataConfig) -> np.ndarray:
     if cfg.vignetting_strength <= 0.0:
         return 1.0
@@ -306,9 +234,8 @@
     vignette = 1.0 - cfg.vignetting_strength * (norm_x ** 2 + norm_y ** 2)
     return np.clip(vignette, 0.5, 1.0)
 
-
 def update_bend_params(cfg: SyntheticDataConfig, inst_id: int, motion_profile: np.ndarray,
-                       start_pt: np.ndarray, end_pt: np.ndarray, rng: np.random.Generator) -> Tuple[float, float, bool]:
+                        start_pt: np.ndarray, end_pt: np.ndarray, rng: np.random.Generator) -> Tuple[float, float, bool]:
     total_length = np.linalg.norm(end_pt - start_pt)
 
     if not hasattr(cfg, "_bend_params"):
